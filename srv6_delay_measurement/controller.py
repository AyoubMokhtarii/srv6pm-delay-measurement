--- conflicted
+++ resolved
@@ -182,7 +182,6 @@
         self.grpc_stub = None
         # Flag indicating whether the node has been initialized or not
         self.is_initialized = False
-<<<<<<< HEAD
         # Set the UDP port of the Sender
         self.sender_udp_port = sender_udp_port
         # Set the UDP port of the Reflector
@@ -191,10 +190,8 @@
         self.is_sender = is_sender
         # Is Reflector?
         self.is_reflector = is_reflector
-=======
         # Number of STAMP Sessions on the node
         self.sessions_count = 0
->>>>>>> 63593e60
 
     def is_stamp_sender(self):
         return self.is_sender
