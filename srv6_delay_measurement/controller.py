#!/usr/bin/python

##########################################################################
# Copyright (C) 2021 Carmine Scarpitta - (University of Rome "Tor Vergata")
# www.uniroma2.it/netgroup
#
#
# Licensed under the Apache License, Version 2.0 (the 'License');
# you may not use this file except in compliance with the License.
# You may obtain a copy of the License at
#
# http://www.apache.org/licenses/LICENSE-2.0
#
# Unless required by applicable law or agreed to in writing, software
# distributed under the License is distributed on an "AS IS" BASIS,
# WITHOUT WARRANTIES OR CONDITIONS OF ANY KIND, either express or implied.
# See the License for the specific language governing permissions and
# limitations under the License.
#
# Implementation of a SDN Controller capable of controlling STAMP Sessions
#
# @author Carmine Scarpitta <carmine.scarpitta@uniroma2.it>
#


"""
Implementation of a SDN Controller capable of controlling STAMP Sessions.
"""

<<<<<<< HEAD
from srv6_delay_measurement.libs.libstamp import (
=======
from libs.libstamp import (
>>>>>>> a20011f9
    AuthenticationMode,
    DelayMeasurementMode,
    PacketLossType,
    SessionReflectorMode,
    TimestampFormat
)


import sys
from pkg_resources import resource_filename
sys.path.append(resource_filename(__name__, 'commons/protos/srv6pm/gen_py/'))

<<<<<<< HEAD
from srv6_delay_measurement.utils import get_address_family
from srv6_delay_measurement.utils import grpc_to_py_resolve_defaults, py_to_grpc
from srv6_delay_measurement.controller_utils import STAMPNode, STAMPSession, compute_packet_delay
=======
from utils import get_address_family
from utils import grpc_to_py_resolve_defaults, py_to_grpc
from controller_utils import STAMPNode, STAMPSession, compute_packet_delay
>>>>>>> a20011f9
import stamp_sender_pb2_grpc
import stamp_sender_pb2
import stamp_reflector_pb2_grpc
import stamp_reflector_pb2
<<<<<<< HEAD
from srv6_delay_measurement.exceptions import (
=======
from exceptions import (
>>>>>>> a20011f9
    CreateSTAMPSessionError,
    DestroySTAMPSessionError,
    GetSTAMPResultsError,
    InitSTAMPNodeError,
    InvalidStampNodeError,
    NodeIdAlreadyExistsError,
    NodeIdNotFoundError,
    NodeInitializedError,
    NodeNotInitializedError,
    NotAStampReflectorError,
    NotAStampSenderError, ResetSTAMPNodeError,
    STAMPSessionNotFoundError,
    STAMPSessionNotRunningError,
    STAMPSessionRunningError,
    StartSTAMPSessionError,
    StopSTAMPSessionError,
    STAMPSessionsExistError)

import controller_pb2_grpc
import controller_pb2
import common_pb2
from concurrent import futures
from threading import Thread
from socket import AF_INET, AF_INET6
import argparse
import logging
import time

import grpc



# Default command-line arguments
DEFAULT_GRPC_IP = None
DEFAULT_GRPC_PORT = 54321

# Configure logging
logging.basicConfig(
    level=logging.INFO,
    format='%(asctime)s %(name)-12s %(levelname)-8s %(message)s',
    datefmt='%m-%d %H:%M')

# Get the root logger
logger = logging.getLogger()


def get_grpc_channel_sender(ip, port):
    """
    Open an insecure gRPC channel towards the Sender and return the stub
     and the channel.

    Parameters
    ----------
    ip : str
        IP address of the STAMP Sender.
    port : int
        UDP port of the STAMP Sender

    Returns
    -------
    channel : grpc._channel.Channel
        gRPC channel to the Sender.
    stub : stamp_sender_pb2_grpc.STAMPSessionSenderServiceStub
        Stub used to interact with the Sender.
    """

    # Open the channel
    logger.debug('Creating a gRPC Channel to STAMP Sender (IP %s, port %d)',
                 ip, port)
    # Get the address of the server
    addr_family = get_address_family(ip)
    if addr_family == AF_INET6:
        server_address = f'ipv6:[{ip}]:{port}'
    elif addr_family == AF_INET:
        server_address = f'ipv4:{ip}:{port}'
    else:
        logging.error('Invalid address: %s' % ip)
        return
    channel = grpc.insecure_channel(server_address)
    # Get the stub
    stub = stamp_sender_pb2_grpc.STAMPSessionSenderServiceStub(channel)

    # Return
    return channel, stub


def get_grpc_channel_reflector(ip, port):
    """
    Open an insecure gRPC channel towards the Reflector and return the stub
     and the channel.

    Parameters
    ----------
    ip : str
        IP address of the STAMP Reflector.
    port : int
        UDP port of the STAMP Reflector

    Returns
    -------
    channel : grpc._channel.Channel
        gRPC channel to the Reflector.
    stub : stamp_reflector_pb2_grpc.STAMPSessionReflectorServiceStub
        Stub used to interact with the Reflector.
    """

    # Open the channel
    logger.debug('Creating a gRPC Channel to STAMP Reflector '
                 '(IP %s, port %d)', ip, port)
    # Get the address of the server
    addr_family = get_address_family(ip)
    if addr_family == AF_INET6:
        server_address = f'ipv6:[{ip}]:{port}'
    elif addr_family == AF_INET:
        server_address = f'ipv4:{ip}:{port}'
    else:
        logging.error('Invalid address: %s' % ip)
        return
    channel = grpc.insecure_channel(server_address)
    # Get the stub
    stub = stamp_reflector_pb2_grpc.STAMPSessionReflectorServiceStub(channel)

    # Return
    return channel, stub


class Controller:
    """
    A class to represent a SDN Controller to control the STAMP nodes.

    Attributes
    ----------
    last_ssid : int
        Last used STAMP Session Identifier (SSID)
    reusable_ssid : set
        Pool of SSIDs allocated to STAMP Sessions terminated, available to be
         reused for other STAMP Sessions
    stamp_nodes : dict
        Map the node identifier to the STAMPNode instanc
    stamp_sessions : dict
        Map the SSID to the corresponding STAMPSession object
    debug : bool
        Whether to enable or not debug mode.

    Methods
    -------
    add_stamp_sender(node_id, grpc_ip, grpc_port, ip, udp_port=None,
                     node_name=None, interfaces=None,
                     stamp_source_ipv6_address=None, initialize=True)
        Add a STAMP Sender to the Controller inventory.
    add_stamp_reflector(node_id, grpc_ip, grpc_port, ip, udp_port,
                        node_name=None, interfaces=None,
                        stamp_source_ipv6_address=None, initialize=True)
        Add a STAMP Reflector to the Controller inventory.
    init_sender(sender_udp_port=20000, interfaces=None)
        Establish a gRPC connection to a STAMP Session Sender and initialize
         it.
    init_reflector(reflector_udp_port=20001, interfaces=None)
        Establish a gRPC connection to a STAMP Session Reflector and
         initialize it.
    reset_stamp_sender()
        Reset a STAMP Sender and tear down the gRPC
         connection.
    reset_stamp_reflector()
        Reset a STAMP Reflector and tear down the gRPC
         connection.
    _create_stamp_sender_session(ssid, sender, reflector=None,
                                 sidlist=[], interval=10, auth_mode=None,
                                 key_chain=None, timestamp_format=None,
                                 packet_loss_type=None,
                                 delay_measurement_mode=None)
        Internal function used to create a STAMP Session on the STAMP Sender.
         You should not use this function. Instead, you should use
         create_stamp_session.
    _create_stamp_reflector_session(ssid, sender, reflector=None,
                                    sidlist=[], interval=10, auth_mode=None,
                                    key_chain=None, timestamp_format=None,
                                    packet_loss_type=None,
                                    delay_measurement_mode=None)
        Internal function used to create a STAMP Session on the STAMP
         Reflector. You should not use this function. Instead, you should use
         create_stamp_session.
    create_stamp_session(sender, reflector=None, sidlist=[],
                         return_sidlist=[], interval=10, auth_mode=None,
                         key_chain=None, timestamp_format=None,
                         packet_loss_type=None, delay_measurement_mode=None,
                         session_reflector_mode=None)
        Allocate a new SSID and create a STAMP Session (the Sender and the
         Reflector are informed about the new Session).
    start_stamp_session(ssid):
        Start an existing STAMP Session identified by the SSID.
    stop_stamp_session(ssid):
        Stop an existing STAMP Session identified by the SSID.
    destroy_stamp_session(ssid):
        Destroy an existing STAMP Session identified by the SSID.
    get_stamp_results(ssid):
        Get the results fetched by the STAMP Sender for the STAMP Session
         identified by the SSID.
    """

    def __init__(self, debug=False, storage=None, mongodb_client=None):
        """
        Constructs all the necessary attributes for the Controller object.

        Parameters
        ----------
        debug : bool, optional
            Define whether to enable or not the debug mode (default: False).
        """

        # Cache for gRPC stubs
        self.reflector_stubs = dict()
        self.sender_stubs = dict()
        # Cache for gRPC channels
        self.reflector_channels = dict()
        self.sender_channels = dict()
        # Debug mode
        self.debug = debug
        # Setup storage driver
        if storage == 'mongodb':
            from .mongodb_driver import MongoDBDriver
            self.storage = MongoDBDriver(mongodb_client=mongodb_client)
        elif storage is None:
            from local_storage import LocalStorageDriver
            self.storage = LocalStorageDriver()
        else:
            logger.warning('Unrecognized or Unsupported storage driver %s. '
                           'Using loacl storage,.', storage)
            from .local_storage import LocalStorageDriver
            self.storage = LocalStorageDriver()
        # Set logging
        if self.debug:
            logger.setLevel(level=logging.DEBUG)
        else:
            logger.setLevel(level=logging.INFO)

    def get_grpc_channel_sender_cached(self, node):
        stub = self.sender_stubs.get(node.node_id, None)
        if stub is None:
            channel, stub = get_grpc_channel_sender(ip=node.grpc_ip,
                                                    port=node.grpc_port)
            self.sender_channels[node.node_id] = channel
            self.sender_stubs[node.node_id] = stub
        else:
            channel = self.sender_channels[node.node_id]
        return channel, stub

    def get_grpc_channel_reflector_cached(self, node):
        stub = self.reflector_stubs.get(node.node_id, None)
        if stub is None:
            channel, stub = get_grpc_channel_reflector(ip=node.grpc_ip,
                                                       port=node.grpc_port)
            self.reflector_channels[node.node_id] = channel
            self.reflector_stubs[node.node_id] = stub
        else:
            channel = self.reflector_channels[node.node_id]
        return channel, stub

    def close_grpc_channel_sender(self, node):
        channel = self.sender_channels.get(node.node_id, None)
        if channel is None:
            logger.warning('gRPC channel to node %s does not exist', node.node_id)
            logger.warning('Nothing to do.')
            return
        channel.close()
        self.sender_channels[node.node_id] = None
        self.sender_stubs[node.node_id] = None

    def close_grpc_channel_reflector(self, node):
        channel = self.reflector_channels.get(node.node_id, None)
        if channel is None:
            logger.warning('gRPC channel to node %s does not exist', node.node_id)
            logger.warning('Nothing to do.')
            return
        channel.close()
        self.reflector_channels[node.node_id] = None
        self.reflector_stubs[node.node_id] = None

    def add_stamp_sender(self, node_id, grpc_ip, grpc_port, ip, udp_port=None,
                         node_name=None, interfaces=None,
                         stamp_source_ipv6_address=None, initialize=True,
                         tenantid='1'):
        """
        Add a STAMP Sender to the Controller inventory.

        Parameters
        ----------
        node_id : str
            An identifier to identify the STAMP Sender
        udp_port : int, optional
            The UDP port of the Sender to be used by STAMP. If it is None, the
             port is randomly chosen by the Sender (default is None).
        node_name : str, optional
            A human-friendly name for the STAMP node. If this parameter is
            None, the node identifier (node_id) is used as node name
            (default: None).
        interfaces : list, optional
            The list of the interfaces on which the STAMP node will listen for
             STAMP packets. If this parameter is None, the node will listen on
             all the interfaces (default is None).
        stamp_source_ipv6_address : str, optional
            The IPv6 address to be used as source IPv6 address of the STAMP
             packets. This can be overridden by providing a IPv6 address to the
             create_stamp_session method. If None, the Sender/Reflector will
             use the loopback IPv6 address as STAMP Source Address
             (default: None).
        initialize : bool, optional
            Whether to automatically initialize the STAMP Sender or not.

        Raises
        ------
        NodeIdAlreadyExistsError
            If `node_id` is already used.
        """

        logger.debug('Adding a new STAMP Sender:\n'
                     'node_id=%s, grpc_ip=%s, grpc_port=%s, ip=%s, '
                     'udp_port=%s, node_name=%s, interfaces=%s, '
                     'stamp_source_ipv6_address=%s', node_id, grpc_ip,
                     grpc_port, ip, udp_port, node_name, interfaces,
                     stamp_source_ipv6_address)

        return self.add_stamp_node(
            node_id=node_id,
            grpc_ip=grpc_ip,
            grpc_port=grpc_port,
            ip=ip,
            interfaces=interfaces,
            stamp_source_ipv6_address=stamp_source_ipv6_address,
            initialize=initialize,
            is_sender=True,
            is_reflector=False,
            sender_port=udp_port,
            node_name=node_name
        )

    def add_stamp_reflector(self, node_id, grpc_ip, grpc_port, ip, udp_port,
                            node_name=None, interfaces=None,
                            stamp_source_ipv6_address=None, initialize=True,
                            tenantid='1'):
        """
        Add a STAMP Reflector to the Controller inventory.

        node_id : str
            An identifier to identify the STAMP Reflector
        udp_port : int
            The UDP port of the Reflector to be used by STAMP.
        node_name : str, optional
            A human-friendly name for the STAMP node. If this parameter is
            None, the node identifier (node_id) is used as node name
            (default: None).
        interfaces : list, optional
            The list of the interfaces on which the STAMP node will listen for
             STAMP packets. If this parameter is None, the node will listen on
             all the interfaces (default is None).
        stamp_source_ipv6_address : str, optional
            The IPv6 address to be used as source IPv6 address of the STAMP
             packets. This can be overridden by providing a IPv6 address to the
             create_stamp_session method. If None, the Sender/Reflector will
             use the loopback IPv6 address as STAMP Source Address
             (default: None).
        initialize : bool, optional
            Whether to automatically initialize the STAMP Sender or not.

        Raises
        ------
        NodeIdAlreadyExistsError
            If `node_id` is already used.
        """

        logger.debug('Adding a new STAMP Reflector:\n'
                     'node_id=%s, grpc_ip=%s, grpc_port=%s, ip=%s, '
                     'udp_port=%s, node_name=%s, interfaces=%s, '
                     'stamp_source_ipv6_address=%s', node_id, grpc_ip,
                     grpc_port, ip, udp_port, node_name, interfaces,
                     stamp_source_ipv6_address)

        return self.add_stamp_node(
            node_id=node_id,
            grpc_ip=grpc_ip,
            grpc_port=grpc_port,
            ip=ip,
            interfaces=interfaces,
            stamp_source_ipv6_address=stamp_source_ipv6_address,
            initialize=initialize,
            is_sender=False,
            is_reflector=True,
            reflector_port=udp_port,
            node_name=node_name
        )

    def add_stamp_node(self, node_id, grpc_ip, grpc_port, ip, node_name=None,
                       interfaces=None, stamp_source_ipv6_address=None,
                       initialize=True, is_sender=False, is_reflector=False,
                       sender_port=None, reflector_port=None, tenantid='1'):
        """
        Add a STAMP Node to the Controller inventory.

        node_id : str
            An identifier to identify the STAMP Node
        node_name : str, optional
            A human-friendly name for the STAMP node. If this parameter is
            None, the node identifier (node_id) is used as node name
            (default: None).
        interfaces : list, optional
            The list of the interfaces on which the STAMP node will listen for
             STAMP packets. If this parameter is None, the node will listen on
             all the interfaces (default is None).
        stamp_source_ipv6_address : str, optional
            The IPv6 address to be used as source IPv6 address of the STAMP
             packets. This can be overridden by providing a IPv6 address to the
             create_stamp_session method. If None, the STAMP node will
             use the loopback IPv6 address as STAMP Source Address
             (default: None).
        initialize : bool, optional
            Whether to automatically initialize the STAMP Node or not.
        is_sender : bool, optional
            True if the STAMP Node is a Sender (default: False).
        is_reflector : bool, optional
            True if the STAMP Node is a Reflector (default: False).
        sender_port : int
            The UDP port of the Node to be used by STAMP. If not it is chosen
            randomly by the STAMP Node (default: None).
        reflector_port : int
            The UDP port of the Node to be used by STAMP. If not it is chosen
            randomly by the STAMP Node (default: None).

        Raises
        ------
        NodeIdAlreadyExistsError
            If `node_id` is already used.
        """

        logger.debug('Adding a new STAMP Node:\n'
                     'node_id=%s, grpc_ip=%s, grpc_port=%s, ip=%s, '
                     'sender_udp_port=%s, reflector_udp_port=%s, '
                     'interfaces=%s, stamp_source_ipv6_address=%s, '
                     'is_sender=%s, is_reflector=%s, node_name=%s',
                     node_id, grpc_ip, grpc_port, ip, sender_port,
                     reflector_port, interfaces, stamp_source_ipv6_address,
                     is_sender, is_reflector, node_name)

        # Check if node is a Sender or a Reflector
        if not is_sender and not is_reflector:
            logger.error('The node should be a Sender or a Reflector')

        # Check if node_id is already taken
        if self.storage.get_stamp_node(node_id=node_id,
                                       tenantid=tenantid) is not None:
            raise NodeIdAlreadyExistsError

        # Create a STAMP Sender object and store it
        node = STAMPNode(
            node_id=node_id, grpc_ip=grpc_ip, grpc_port=grpc_port, ip=ip,
            sender_udp_port=sender_port,
            reflector_udp_port=reflector_port, node_name=node_name,
            interfaces=interfaces,
            stamp_source_ipv6_address=stamp_source_ipv6_address,
            is_sender=is_sender, is_reflector=is_reflector)
        self.storage.create_stamp_node(node=node, tenantid=tenantid)

        # Initialize the node, eventually
        if initialize:
            if is_sender:
                self.init_sender(node_id=node_id, tenantid=tenantid)
            if is_reflector:
                self.init_reflector(node_id=node_id, tenantid=tenantid)

    def remove_stamp_node(self, node_id, tenantid='1'):
        """
        Remove a STAMP node.

        Parameters
        ----------
        node_id : str
            The identifier of the STAMP Reflector to be initialized.

        Returns
        -------
        None

        Raises
        ------
        NodeIdNotFoundError
            If `node_id` does not correspond to any existing node.
        STAMPSessionsExistError
            If STAMP Sessions exist on the node.
        """

        logger.debug('Removing STAMP node')

        # Retrieve the node information from the dict of STAMP nodes
        logger.debug('Checking if node exists')
        node = self.storage.get_stamp_node(node_id=node_id, tenantid=tenantid)
        if node is None:
            logger.error('STAMP node not found')
            raise NodeIdNotFoundError

        if node.sessions_count != 0:
            raise STAMPSessionsExistError

        if node.is_sender_initialized:
            self.reset_stamp_sender(node_id=node_id, tenantid=tenantid)

        if node.is_reflector_initialized:
            self.reset_stamp_reflector(node_id=node_id, tenantid=tenantid)

        # Remove the STAMP node
        self.storage.remove_stamp_node(node_id=node_id, tenantid=tenantid)

    def init_sender(self, node_id, tenantid='1'):
        """
        Establish a gRPC connection to a STAMP Session Sender and initialize
         it.

        Parameters
        ----------
        node_id : str
            The identifier of the STAMP Sender to be initialized.

        Returns
        -------
        None

        Raises
        ------
        NodeIdNotFoundError
            If `node_id` does not correspond to any existing node.
        NotAStampSenderError
            If node identified by `node_id` is not a STAMP Sender.
        """

        logger.debug('Initializing STAMP Sender, node_id: %s', node_id)

        # Retrieve the node information from the dict of STAMP nodes
        logger.debug('Checking if the node exists')
        node = self.storage.get_stamp_node(node_id=node_id, tenantid=tenantid)
        if node is None:
            raise NodeIdNotFoundError

        # Check that the node is a STAMP Sender
        logger.debug('Verifying if the node is a STAMP Sender')
        if not node.is_stamp_sender():
            raise NotAStampSenderError

        # Check if the node has been already initialized
        logger.debug('Checking if node is initialized')
        if node.is_sender_initialized:
            raise NodeInitializedError

        # Establish a gRPC connection to the Sender
        logger.debug('Establish a gRPC connection to the STAMP Sender')
        _, stub = self.get_grpc_channel_sender_cached(node=node)

        # Prepare the gRPC request message
        logger.debug('Preparing the gRPC request message')
        request = stamp_sender_pb2.InitStampSenderRequest()
        request.sender_udp_port = node.sender_udp_port
        request.interfaces.extend(node.interfaces)
        if node.stamp_source_ipv6_address is not None:
            request.stamp_source_ipv6_address = node.stamp_source_ipv6_address

        # Invoke the Init RPC
        logger.debug('Sending the Init request on the gRPC Channel')
        reply = stub.Init(request)
        if reply.status != common_pb2.StatusCode.STATUS_CODE_SUCCESS:
            logger.error('Cannot init Sender: %s', reply.description)
            # Close the gRPC channel
            self.close_grpc_channel_sender(node=node)
            # Raise an exception
            raise InitSTAMPNodeError(reply.description)

        # Mark the node as initialized
        self.storage.set_sender_inizialized(node_id=node.node_id,
            tenantid=tenantid, is_initialized=True)

        logger.debug('Init operation completed successfully')

    def init_reflector(self, node_id, tenantid='1'):
        """
        Establish a gRPC connection to a STAMP Session Reflector and initialize
         it.

        Parameters
        ----------
        node_id : str
            The identifier of the STAMP Reflector to be initialized.

        Returns
        None

        Raises
        ------
        NodeIdNotFoundError
            If `node_id` does not correspond to any existing node.
        NotAStampReflectorError
            If node identified by `node_id` is not a STAMP Reflector.
        """

        logger.debug('Initializing STAMP Reflector, node_id: %s', node_id)

        # Retrieve the node information from the dict of STAMP nodes
        logger.debug('Checking if the node exists')
        node = self.storage.get_stamp_node(node_id=node_id, tenantid=tenantid)
        if node is None:
            raise NodeIdNotFoundError

        # Check that the node is a STAMP Reflector
        logger.debug('Verifying if the node is a STAMP Reflector')
        if not node.is_stamp_reflector():
            raise NotAStampReflectorError

        # Check if the node has been already initialized
        logger.debug('Checking if node is initialized')
        if node.is_reflector_initialized:
            raise NodeInitializedError

        # Establish a gRPC connection to the Reflector
        logger.debug('Establish a gRPC connection to the STAMP Reflector')
        channel, stub = self.get_grpc_channel_reflector_cached(node=node)

        # Prepare the gRPC request message
        logger.debug('Preparing the gRPC request message')
        request = stamp_reflector_pb2.InitStampReflectorRequest()
        request.reflector_udp_port = node.reflector_udp_port
        request.interfaces.extend(node.interfaces)
        if node.stamp_source_ipv6_address is not None:
            request.stamp_source_ipv6_address = node.stamp_source_ipv6_address

        # Invoke Init RPC
        logger.debug('Sending the Init request on the gRPC Channel')
        reply = stub.Init(request)
        if reply.status != common_pb2.StatusCode.STATUS_CODE_SUCCESS:
            logger.error('Cannot init Reflector: %s', reply.description)
            # Close the gRPC channel
            self.close_grpc_channel_reflector(node=node)
            # Raise an exception
            raise InitSTAMPNodeError(reply.description)

        # Mark the node as initialized
        self.storage.set_reflector_inizialized(node_id=node.node_id,
            tenantid=tenantid, is_initialized=True)

        logger.debug('Init operation completed successfully')

    def init_stamp_node(self, node_id, tenantid='1'):
        """
        Establish a gRPC connection to a STAMP Session Node (either Sender or
         Reflector) and initialize it.

        Parameters
        ----------
        node_id : str
            The identifier of the STAMP Reflector to be initialized.

        Returns
        -------
        None

        Raises
        ------
        NodeIdNotFoundError
            If `node_id` does not correspond to any existing node.
        InvalidStampNodeError
            If node is neither a STAMP Sender nor a STAMP Reflector.
        """

        logger.debug('Initializing STAMP node')

        # Retrieve the node information from the dict of STAMP nodes
        logger.debug('Checking if node exists')
        node = self.storage.get_stamp_node(node_id=node_id, tenantid=tenantid)
        if node is None:
            logger.error('STAMP node not found')
            raise NodeIdNotFoundError

        # Check if the node is a STAMP Sender or a STAMP Reflector
        logger.debug('Detecting node type')
        if node.is_stamp_sender():
            logger.debug('Node is a STAMP Sender')
            self.init_sender(node_id=node_id, tenantid=tenantid)
        if node.is_stamp_reflector():
            logger.debug('Node is a STAMP Reflector')
            self.init_reflector(node_id=node_id, tenantid=tenantid)

    def reset_stamp_sender(self, node_id, tenantid='1'):
        """
        Reset a STAMP Sender and tear down the gRPC connection.

        Parameters
        ----------
        node_id : str
            The identifier of the STAMP Reflector to be reset.

        Returns
        None
        """

        logger.debug('Reset STAMP Sender requested, node_id: %s', node_id)

        # Retrieve the node information from the dict of STAMP nodes
        logger.debug('Retrieving node information')
        node = self.storage.get_stamp_node(node_id=node_id, tenantid=tenantid)
        if node is None:
            logger.error('Node %s not found', node_id)
            raise NodeIdNotFoundError

        # Check that the node is a STAMP Sender
        logger.debug('Checking if node is a STAMP Sender')
        if not node.is_stamp_sender():
            logger.error('Node %s is not a STAMP Sender', node_id)
            raise NotAStampSenderError

        # Check if the node has been initialized
        logger.debug('Checking if node has been initialized')
        if not node.is_sender_initialized:
            logger.error('Cannot reset a uninitialized node')
            raise NodeNotInitializedError

        # Prepare the request message
        logger.debug('Preparing gRPC request message')
        request = stamp_sender_pb2.ResetStampSenderRequest()

        # Invoke the Reset RPC
        logger.debug('Invoking the Reset() RPC')
        _, grpc_stub_sender = self.get_grpc_channel_sender_cached(node=node)
        reply = grpc_stub_sender.Reset(request)
        if reply.status != common_pb2.StatusCode.STATUS_CODE_SUCCESS:
            logger.error('Cannot reset STAMP Node: %s', reply.description)
            # Raise an exception
            raise ResetSTAMPNodeError(reply.description)

        # Tear down the gRPC channel to the node
        self.close_grpc_channel_sender(node=node)

        # Mark the node as not initialized
        self.storage.set_sender_inizialized(
            node_id=node_id, tenantid=tenantid, is_initialized=False)

        logger.debug('Reset() RPC completed successfully')

    def reset_stamp_reflector(self, node_id, tenantid='1'):
        """
        Reset a STAMP Reflector and tear down the gRPC connection.

        Parameters
        ----------
        node_id : str
            The identifier of the STAMP Reflector to be reset.

        Returns
        None
        """

        logger.debug('Reset STAMP Reflector requested, node_id: %s', node_id)

        # Retrieve the node information from the dict of STAMP nodes
        logger.debug('Retrieving node information')
        node = self.storage.get_stamp_node(node_id=node_id, tenantid=tenantid)
        if node is None:
            logger.error('Node %s not found', node_id)
            raise NodeIdNotFoundError

        # Check that the node is a STAMP Reflector
        logger.debug('Checking if node is a STAMP Reflector')
        if not node.is_stamp_reflector():
            logger.error('Node %s is not a STAMP Reflector', node_id)
            raise NotAStampReflectorError

        # Check if the node has been initialized
        logger.debug('Checking if node has been initialized')
        if not node.is_reflector_initialized:
            logger.error('Cannot reset a uninitialized node')
            raise NodeNotInitializedError

        # Prepare the request message
        logger.debug('Preparing gRPC request message')
        request = stamp_reflector_pb2.ResetStampReflectorRequest()

        # Invoke the Reset RPC
        logger.debug('Invoking the Reset() RPC')
        _, grpc_stub_reflector = \
            self.get_grpc_channel_reflector_cached(node=node)
        reply = grpc_stub_reflector.Reset(request)
        if reply.status != common_pb2.StatusCode.STATUS_CODE_SUCCESS:
            logger.error('Cannot reset STAMP Node: %s', reply.description)
            # Raise an exception
            raise ResetSTAMPNodeError(reply.description)

        # Tear down the gRPC channel to the node
        self.close_grpc_channel_reflector(node=node)

        # Mark the node as not initialized
        self.storage.set_reflector_inizialized(
            node_id=node_id, tenantid=tenantid, is_initialized=False)

        logger.debug('Reset() RPC completed successfully')

    def reset_stamp_node(self, node_id, tenantid='1'):
        """
        Reset a STAMP node (either Sender or Reflector) and tear down the gRPC
         connection.

        Parameters
        ----------
        node_id : str
            The identifier of the STAMP node to be reset.

        Returns
        -------
        None

        Raises
        ------
        NodeIdNotFoundError
            If `node_id` does not correspond to any existing node.
        InvalidStampNodeError
            If node is neither a STAMP Sender nor a STAMP Reflector.
        """

        logger.debug('Resetting STAMP node')

        # Retrieve the node information from the dict of STAMP nodes
        logger.debug('Checking if node exists')
        node = self.storage.get_stamp_node(node_id=node_id, tenantid=tenantid)
        if node is None:
            logger.error('STAMP node not found')
            raise NodeIdNotFoundError

        # Check if the node is a STAMP Sender or a STAMP Reflector
        # and send reset command
        logger.debug('Detecting node type')
        if node.is_stamp_sender():
            logger.debug('Node is a STAMP Sender')
            self.reset_stamp_sender(node_id=node_id, tenantid=tenantid)
        if node.is_stamp_reflector():
            logger.debug('Node is a STAMP Reflector')
            self.reset_stamp_reflector(node_id=node_id, tenantid=tenantid)

    def _create_stamp_sender_session(self, ssid, sender, reflector,
                                     sidlist=[], interval=10, auth_mode=None,
                                     key_chain=None, timestamp_format=None,
                                     packet_loss_type=None,
                                     delay_measurement_mode=None,
                                     source_ip=None):
        """
        Internal function used to create a STAMP Session on the STAMP Sender.
         You should not use this function. Instead, you should use
         create_stamp_session.

        Parameters
        ----------

        ssid : int
            The 16-bit STAMP Session Identifier (SSID).
        sender : controller.STAMPNode
            An object that represents the STAMP Session Sender
        reflector : controller.STAMPNode
            An object that represents the STAMP Session Reflector.
        sidlist : list, optional
            The segment list for the direct path (Sender -> Reflector)
             (default []).
        interval : int, optional
            Time (in seconds) between two STAMP Test packets (default 10).
        auth_mode : common_pb2.AuthenticationMode, optional
            The authentication mode (i.e. unauthenticated or authenticated).
             If this parameter is None, the authentication mode is decided by
             the STAMP node (default None).
        key_chain : str, optional
            Key chain, used for authenticated mode (default None).
        timestamp_format : common_pb2.TimestampFormat, optional
            The timestamp format to use for the STAMP Test packets (i.e. NTP
             or PTPv2). If this parameter is None, the timestamp format is
             decided by the STAMP node (default None).
        packet_loss_type : common_pb2.PacketLossType, optional
            The packet loss type (i.e. Round Trip or Far End or Near End).
             If this parameter is None, the packet loss type is decided by the
             STAMP node (default None).
        delay_measurement_mode : common_pb2.DelayMeasurementMode, optional
            The delay measurement mode (i.e. One-Way, Two-Way or Loopback).
             If this parameter is None, the delay measurement mode is decided
             by the STAMP node (default None).
        source_ip : str, optional
            The IPv6 address to be used as source IPv6 address of the STAMP
            packets. If None, the address stored in the STAMP Node instance
            will be used as STAMP Source Address (default: None).

        Returns
        -------
        The STAMP Sender Reply received from the Sender
        """

        # Create a request message
        logger.debug('Preparing gRPC request message')
        request = stamp_sender_pb2.CreateStampSenderSessionRequest()

        # Fill the request message
        request.ssid = ssid
        request.sidlist.segments.extend(sidlist)
        request.interval = interval
        request.stamp_params.reflector_ip = reflector.ip
        request.stamp_params.reflector_udp_port = reflector.reflector_udp_port

        # Fill in optional parameters
        if source_ip is not None:
            request.stamp_source_ipv6_address = source_ip
        if auth_mode is not None:
            request.stamp_params.auth_mode = \
                py_to_grpc(AuthenticationMode, auth_mode)
        if key_chain is not None:
            request.stamp_params.key_chain = key_chain
        if timestamp_format is not None:
            request.stamp_params.timestamp_format = \
                py_to_grpc(TimestampFormat, timestamp_format)
        if packet_loss_type is not None:
            request.stamp_params.packet_loss_type = \
                py_to_grpc(PacketLossType, packet_loss_type)
        if delay_measurement_mode is not None:
            request.stamp_params.delay_measurement_mode = \
                py_to_grpc(DelayMeasurementMode, delay_measurement_mode)

        # Invoke the RPC
        logger.debug('Invoke the CreateStampSession() RPC on STAMP Sender')
        _, grpc_stub_sender = self.get_grpc_channel_sender_cached(node=sender)
        reply = grpc_stub_sender.CreateStampSession(request)
        if reply.status != common_pb2.StatusCode.STATUS_CODE_SUCCESS:
            logger.error('Cannot create STAMP Session: %s', reply.description)
            # Raise an exception
            raise CreateSTAMPSessionError(reply.description)

        # Return the reply
        logger.debug('CreateStampSession() RPC completed successfully')
        return reply

    def _create_stamp_reflector_session(self, ssid, sender, reflector,
                                        return_sidlist, auth_mode=None,
                                        key_chain=None, timestamp_format=None,
                                        session_reflector_mode=None,
                                        source_ip=None):
        """
        Internal function used to create a STAMP Session on the STAMP
         Reflector. You should not use this function. Instead, you should use
         create_stamp_session.

        Parameters
        ----------
        ssid : int
            The 16-bit STAMP Session Identifier (SSID).
        sender : controller.STAMPNode
            An object that represents the STAMP Session Sender
        reflector : controller.STAMPNode
            An object that represents the STAMP Session Reflector.
        return_sidlist : list, optional
            The segment list for the return path (Reflector -> Sender)
             (default []).
        interval : int, optional
            Time (in seconds) between two STAMP Test packets (default 10).
        auth_mode : common_pb2.AuthenticationMode, optional
            The authentication mode (i.e. unauthenticated or authenticated).
             If this parameter is None, the authentication mode is decided by
             the STAMP node (default None).
        key_chain : str, optional
            Key chain, used for authenticated mode (default None).
        timestamp_format : common_pb2.TimestampFormat, optional
            The timestamp format to use for the STAMP Test packets (i.e. NTP
             or PTPv2). If this parameter is None, the timestamp format is
             decided by the STAMP node (default None).
        session_reflector_mode : common_pb2.SessionReflectorMode, optional
            The session reflector mode (i.e. Stateless or Stateful).
             If this parameter is None, the packet loss type is decided by the
             STAMP node (default None).
        source_ip : str, optional
            The IPv6 address to be used as source IPv6 address of the STAMP
            packets. If None, the address stored in the STAMP Node instance
            will be used as STAMP Source Address (default: None).

        Returns
        -------
        The STAMP Reflector Reply received from the Reflector.
        """

        # Create a request message
        logger.debug('Preparing gRPC request message')
        request = stamp_reflector_pb2.CreateStampReflectorSessionRequest()

        # Fill the request message
        request.ssid = ssid
        request.return_sidlist.segments.extend(return_sidlist)
        request.stamp_params.reflector_udp_port = reflector.reflector_udp_port

        # Fill in optional parameters
        if source_ip is not None:
            request.stamp_source_ipv6_address = source_ip
        if auth_mode is not None:
            request.stamp_params.auth_mode = \
                py_to_grpc(AuthenticationMode, auth_mode)
        if key_chain is not None:
            request.stamp_params.key_chain = key_chain
        if timestamp_format is not None:
            request.stamp_params.timestamp_format = \
                py_to_grpc(TimestampFormat, timestamp_format)
        if session_reflector_mode is not None:
            request.stamp_params.session_reflector_mode = \
                py_to_grpc(SessionReflectorMode, session_reflector_mode)

        # Invoke the RPC
        logger.debug('Invoke the CreateStampSession() RPC on STAMP Reflector')
        _, grpc_stub_reflector = self.get_grpc_channel_reflector_cached(node=reflector)
        reply = grpc_stub_reflector.CreateStampSession(request)
        if reply.status != common_pb2.StatusCode.STATUS_CODE_SUCCESS:
            logger.error('Cannot create STAMP Session: %s', reply.description)
            # Raise an exception
            raise CreateSTAMPSessionError(reply.description)

        # Return the reply
        logger.debug('CreateStampSession() RPC completed successfully')
        return reply

    def create_stamp_session(self, sender_id, reflector_id=None, sidlist=[],
                             return_sidlist=[], interval=10, auth_mode=None,
                             key_chain=None, timestamp_format=None,
                             packet_loss_type=None,
                             delay_measurement_mode=None,
                             session_reflector_mode=None,
                             store_individual_delays=False,
                             sender_source_ip=None,
                             reflector_source_ip=None, description=None,
                             duration=0, tenantid='1'):
        """
        Allocate a new SSID and create a STAMP Session (the Sender and the
         Reflector are informed about the new Session).

        Parameters
        ----------
        sender_id : str
            The node ID of the STAMP Session Sender
        reflector : str, optional
            The node ID of the STAMP Session Reflector. If None, we
             assume that the Reflector is not under control of this controller
             (default None).
        sidlist : list, optional
            The segment list for the direct path (Sender -> Reflector)
             (default []).
        return_sidlist : list, optional
            The segment list for the return path (Reflector -> Sender)
             (default []).
        interval : int, optional
            Time (in seconds) between two STAMP Test packets (default 10).
        auth_mode : str, optional
            The authentication mode.
             If this parameter is None, the authentication mode is decided by
             the STAMP node (default None).
             Possible values: [unauthenticated, hmac-sha-256].
        key_chain : str, optional
            Key chain, used for authenticated mode (default None).
        timestamp_format : str, optional
            The timestamp format to use for the STAMP Test packets (i.e. NTP
             or PTPv2). If this parameter is None, the timestamp format is
             decided by the STAMP node (default None).
             Possible values: [ntp, ptp].
        packet_loss_type : str, optional
            The packet loss type (i.e. Round Trip or Far End or Near End).
             If this parameter is None, the packet loss type is decided by the
             STAMP node (default None).
             Possible values: [round-trip, near-end, far-end].
        delay_measurement_mode : str, optional
            The delay measurement mode (i.e. One-Way, Two-Way or Loopback).
             If this parameter is None, the delay measurement mode is decided
             by the STAMP node (default None).
             Possible values: [one-way, two-way, loopback].
        session_reflector_mode : str, optional
            The session reflector mode (i.e. Stateless or Stateful).
             If this parameter is None, the packet loss type is decided by the
             STAMP node (default None).
             Possible values: [stateless, stateful].
        store_individual_delays : bool, optional
            Define whether to store the individual delay values or not
             (default: False).
        sender_source_ip : str, optional
            The IPv6 address to be used as source IPv6 address of the STAMP
            packets sent by the Sender. If None, the address stored in the
            STAMP Sender instance will be used as STAMP Source Address
            (default: None).
        reflector_source_ip : str, optional
            The IPv6 address to be used as source IPv6 address of the STAMP
            packets sent by the Reflector. If None, the address stored in the
            STAMP Reflector instance will be used as STAMP Source Address
            (default: None).
        description : str, optional
            An optional string which describes the STAMP Session to be
            created. If this parameter is None, the SSID is used as Session
            description (default: None).

        Returns
        -------
        ssid : int
            The SSID allocated to the STAMP Session.
        """

        logger.debug('Create STAMP Session operation requested')

        # Check if the STAMP Sender exists
        sender = self.storage.get_stamp_node(
            node_id=sender_id, tenantid=tenantid)
        if sender is None:
            raise NodeIdNotFoundError

        # Check that the node is a STAMP Sender
        if not sender.is_stamp_sender():
            raise NotAStampSenderError

        # Check if the STAMP Sender has been initialized
        if not sender.is_sender_initialized:
            raise NodeNotInitializedError

        # Check if the STAMP Reflector exists
        reflector = self.storage.get_stamp_node(
            node_id=reflector_id, tenantid=tenantid)
        if reflector is None:
            raise NodeIdNotFoundError

        # Check that the node is a STAMP Reflector
        if not reflector.is_stamp_reflector():
            raise NotAStampReflectorError

        # Check if the STAMP Reflector has been initialized
        if not reflector.is_reflector_initialized:
            raise NodeNotInitializedError

        # Validate Delay Measurement Mode
        if delay_measurement_mode == 'one-way':
            logger.error('One-Way Measurement Mode is not yet implemented')
            raise NotImplementedError('One-Way Measurement Mode is not '
                                      'supported')
        if delay_measurement_mode == 'loopback':
            logger.fatal('Loopback Measurement Mode is not yet implemented')
            raise NotImplementedError('Loopback Measurement Mode is not '
                                      'supported')
            
        # Validate all the parameters
        if auth_mode is not None and \
                py_to_grpc(AuthenticationMode, auth_mode) is None:
            raise CreateSTAMPSessionError(
                msg='Unrecognized value for auth_mode')
        if timestamp_format is not None and \
                py_to_grpc(TimestampFormat, timestamp_format) is None:
            raise CreateSTAMPSessionError(
                msg='Unrecognized value for timestamp_format')
        if packet_loss_type is not None and \
                py_to_grpc(PacketLossType, packet_loss_type) is None:
            raise CreateSTAMPSessionError(
                msg='Unrecognized value for packet_loss_type')
        if delay_measurement_mode is not None and \
                py_to_grpc(DelayMeasurementMode,
                           delay_measurement_mode) is None:
            raise CreateSTAMPSessionError(
                msg='Unrecognized value for delay_measurement_mode')
        if session_reflector_mode is not None and \
                py_to_grpc(SessionReflectorMode,
                           session_reflector_mode) is None:
            raise CreateSTAMPSessionError(
                msg='Unrecognized value for session_reflector_mode')

        # Pick a SSID from the reusable SSIDs pool
        # If the pool is empty, we take a new SSID
        ssid = self.storage.get_new_ssid(tenantid=tenantid)

        # Create STAMP Session on the Sender
        logger.debug('Create STAMP Session on STAMP Sender')
        sender_reply = self._create_stamp_sender_session(
            ssid=ssid, sender=sender, reflector=reflector,
            sidlist=sidlist, interval=interval, auth_mode=auth_mode,
            key_chain=key_chain, timestamp_format=timestamp_format,
            packet_loss_type=packet_loss_type,
            delay_measurement_mode=delay_measurement_mode,
            source_ip=sender_source_ip)

        # Create STAMP Session on the Reflector
        if reflector is not None:
            logger.debug('Create STAMP Session on STAMP Reflector')
            reflector_reply = self._create_stamp_reflector_session(
                ssid=ssid, sender=sender, reflector=reflector,
                return_sidlist=return_sidlist, auth_mode=auth_mode,
                key_chain=key_chain, timestamp_format=timestamp_format,
                session_reflector_mode=session_reflector_mode,
                source_ip=reflector_source_ip)

        # Extract the STAMP parameters from the gRPC request
        # Both the Sender and the Reflector report the STAMP parameters to the
        # controller to inform it about the values chosen for the optional
        # parameters

        sender_key_chain = sender_reply.stamp_params.key_chain
        sender_timestamp_format = grpc_to_py_resolve_defaults(
            TimestampFormat, sender_reply.stamp_params.timestamp_format)
        packet_loss_type = grpc_to_py_resolve_defaults(
            PacketLossType, sender_reply.stamp_params.packet_loss_type)
        delay_measurement_mode = \
            grpc_to_py_resolve_defaults(
                DelayMeasurementMode,
                sender_reply.stamp_params.delay_measurement_mode)

        reflector_key_chain = reflector_reply.stamp_params.key_chain
        reflector_timestamp_format = \
            grpc_to_py_resolve_defaults(
                TimestampFormat, reflector_reply.stamp_params.timestamp_format)
        session_reflector_mode = \
            grpc_to_py_resolve_defaults(
                SessionReflectorMode,
                reflector_reply.stamp_params.session_reflector_mode)

        # Sender and Reflector "reflector_udp_port" must be equal
        if sender_reply.stamp_params.reflector_udp_port != \
                reflector_reply.stamp_params.reflector_udp_port:
            logger.fatal('BUG - reflector_udp_port must be equal both on the '
                         'Sender and the Reflector')
            exit(-1)

        # Sender and Reflector auth mode must be equal
        if sender_reply.stamp_params.auth_mode != \
                reflector_reply.stamp_params.auth_mode:
            logger.fatal('BUG - Sender auth mode and Reflector auth mode '
                         'must be equal')
            exit(-1)

        auth_mode = grpc_to_py_resolve_defaults(
            AuthenticationMode, sender_reply.stamp_params.auth_mode)

        # Use SSID as STAMP Session description if description has been not set
        if description is None:
            description = f'Session {ssid}'

        # Create a STAMP Session object
        stamp_session = STAMPSession(
            ssid=ssid,
            description=description,
            sender=sender,
            reflector=reflector,
            sidlist=sidlist,
            return_sidlist=return_sidlist,
            interval=interval,
            auth_mode=auth_mode,
            sender_key_chain=sender_key_chain,
            reflector_key_chain=reflector_key_chain,
            sender_timestamp_format=sender_timestamp_format,
            reflector_timestamp_format=reflector_timestamp_format,
            packet_loss_type=packet_loss_type,
            delay_measurement_mode=delay_measurement_mode,
            session_reflector_mode=session_reflector_mode,
            store_individual_delays=store_individual_delays,
            duration=duration
        )

        # Store STAMP Session
        self.storage.create_stamp_session(
            session=stamp_session, tenantid=tenantid)

        # Increase sessions counter on the Sender and Reflector
        self.storage.increase_sessions_count(node_id=sender_id, tenantid=tenantid)
        self.storage.increase_sessions_count(node_id=reflector_id, tenantid=tenantid)

        # Return the SSID allocated for the STAMP session
        logger.debug('STAMP Session created successfully, ssid: %d', ssid)
        return ssid

    def start_stamp_session(self, ssid, tenantid='1'):
        """
        Start an existing STAMP Session identified by the SSID.

        Parameters
        ----------
        ssid : int
            16-bit STAMP Session Identifier (SSID).

        Returns
        -------
        None
        """

        logger.debug('Starting STAMP Session, ssid: %d', ssid)

        # Get STAMP Session; if it does not exist, return an error
        stamp_session = self.storage.get_stamp_session(
            ssid=ssid, tenantid=tenantid)
        if stamp_session is None:
            logger.error('Session %d does not exist', ssid)
            raise STAMPSessionNotFoundError(ssid)

        # Check if STAMP Session is running
        if stamp_session.is_running:
            logger.error('Session %d already running', ssid)
            raise STAMPSessionRunningError(ssid=ssid)

        # Start STAMP Session on the Reflector, if any
        if stamp_session.reflector is not None:
            logger.debug('Starting STAMP Session on Reflector')
            request = stamp_reflector_pb2.StartStampReflectorSessionRequest()
            request.ssid = ssid
            _, grpc_stub_reflector = self.get_grpc_channel_reflector_cached(node=stamp_session.reflector)
            reply = grpc_stub_reflector.StartStampSession(
                request)
            if reply.status != common_pb2.StatusCode.STATUS_CODE_SUCCESS:
                logger.error(
                    'Cannot start STAMP Session on Reflector: %s',
                    reply.description)
                # Raise an exception
                raise StartSTAMPSessionError(reply.description)

        # Start STAMP Session on the Sender
        logger.debug('Starting STAMP Session on Sender')
        request = stamp_sender_pb2.StartStampSenderSessionRequest()
        request.ssid = ssid
        _, grpc_stub_sender = self.get_grpc_channel_sender_cached(node=stamp_session.sender)
        reply = grpc_stub_sender.StartStampSession(
            request)
        if reply.status != common_pb2.StatusCode.STATUS_CODE_SUCCESS:
            logger.error(
                'Cannot start STAMP Session on Sender: %s', reply.description)
            # Raise an exception
            raise StartSTAMPSessionError(reply.description)

        # Schedule a stop session operation if <duration> parameter has been
        # set; if duration is 0, we don't schedule a stop task and session
        # will run indefinitely or until we don't call stop_stamp_session()
        if stamp_session.duration is not None and stamp_session.duration != 0:
            logger.debug('Scheduling a stop session operation in '
                         f'{stamp_session.duration} seconds')
            Thread(target=self._stop_stamp_session_after,
                   kwargs={'ssid': ssid,
                           'tenantid': tenantid,
                           'seconds': stamp_session.duration}).start()

        logger.debug('STAMP Session started successfully')
        self.storage.set_session_running(
            ssid=ssid, tenantid=tenantid, is_running=True)

    def stop_stamp_session(self, ssid, tenantid='1'):
        """
        Stop an existing STAMP Session identified by the SSID.

        Parameters
        ----------
        ssid : int
            16-bit STAMP Session Identifier (SSID).

        Returns
        -------
        None
        """

        logger.debug('Stopping STAMP Session, ssid: %d', ssid)

        # Get STAMP Session; if it does not exist, return an error
        stamp_session = self.storage.get_stamp_session(
            ssid=ssid, tenantid=tenantid)
        if stamp_session is None:
            logger.error('Session %d does not exist', ssid)
            raise STAMPSessionNotFoundError(ssid)

        # Check if STAMP Session is running
        if not stamp_session.is_running:
            logger.error('Session %d not running', ssid)
            raise STAMPSessionNotRunningError(ssid=ssid)

        # Stop STAMP Session on the Reflector, if any
        if stamp_session.reflector is not None:
            logger.debug('Stopping STAMP Session on Reflector')
            request = stamp_reflector_pb2.StopStampReflectorSessionRequest()
            request.ssid = ssid
            _, grpc_stub_reflector = self.get_grpc_channel_reflector_cached(node=stamp_session.reflector)
            reply = grpc_stub_reflector.StopStampSession(
                request)
            if reply.status != common_pb2.StatusCode.STATUS_CODE_SUCCESS:
                logger.error(
                    'Cannot stop STAMP Session on Reflector: %s',
                    reply.description)
                # Raise an exception
                raise StopSTAMPSessionError(reply.description)

        # Stop STAMP Session on the Sender
        logger.debug('Stopping STAMP Session on Sender')
        request = stamp_sender_pb2.StopStampSenderSessionRequest()
        request.ssid = ssid
        _, grpc_stub_sender = self.get_grpc_channel_sender_cached(node=stamp_session.sender)
        reply = grpc_stub_sender.StopStampSession(request)
        if reply.status != common_pb2.StatusCode.STATUS_CODE_SUCCESS:
            logger.error(
                'Cannot stop STAMP Session on Sender: %s', reply.description)
            # Raise an exception
            raise StopSTAMPSessionError(reply.description)

        logger.debug('STAMP Session stopped successfully')
        self.storage.set_session_running(
            ssid=ssid, tenantid=tenantid, is_running=False)

    def _stop_stamp_session_after(self, ssid, tenantid, seconds):
        """
        Wait for X seconds and stop an existing STAMP Session identified by
        the SSID.

        Parameters
        ----------
        ssid : int
            16-bit STAMP Session Identifier (SSID).
        seconds : int
            The seconds to wait before stopping the session.

        Returns
        -------
        None
        """

        logger.debug('Stopping STAMP Session after %d, ssid: %d',
                     seconds, ssid)

        # Wait for X seconds
        time.sleep(seconds)

        # Stop the STAMP Session
        try:
            return self.stop_stamp_session(ssid)
        except STAMPSessionNotRunningError:
            logger.warning('Scheduled STAMP Session stop operation failed:'
                           'Session %d already stopped', ssid)

    def destroy_stamp_session(self, ssid, tenantid='1'):
        """
        Destroy an existing STAMP Session identified by the SSID.

        Parameters
        ----------
        ssid : int
            16-bit STAMP Session Identifier (SSID).

        Returns
        -------
        None
        """

        logger.debug('Destroying STAMP Session, ssid: %d', ssid)

        # Get STAMP Session; if it does not exist, return an error
        stamp_session = self.storage.get_stamp_session(
            ssid=ssid, tenantid=tenantid)
        if stamp_session is None:
            logger.error('Session %d does not exist', ssid)
            raise STAMPSessionNotFoundError(ssid)

        # Destroy STAMP Session on the Reflector, if any
        if stamp_session.reflector is not None:
            logger.debug('Destroying STAMP Session on Reflector')
            request = stamp_reflector_pb2.DestroyStampReflectorSessionRequest()
            request.ssid = ssid
            _, grpc_stub_reflector = self.get_grpc_channel_reflector_cached(node=stamp_session.reflector)
            reply = (grpc_stub_reflector.DestroyStampSession(request))
            if reply.status != common_pb2.StatusCode.STATUS_CODE_SUCCESS:
                logger.error(
                    'Cannot destroy STAMP Session on Reflector: %s',
                    reply.description)
                # Raise an exception
                raise DestroySTAMPSessionError(reply.description)

        # Destroy STAMP Session on the Sender
        logger.debug('Destroying STAMP Session on Sender')
        request = stamp_sender_pb2.DestroyStampSenderSessionRequest()
        request.ssid = ssid
        _, grpc_stub_sender = self.get_grpc_channel_sender_cached(node=stamp_session.sender)
        reply = (grpc_stub_sender.DestroyStampSession(request))
        if reply.status != common_pb2.StatusCode.STATUS_CODE_SUCCESS:
            logger.error(
                'Cannot destroy STAMP Session on Sender: %s',
                reply.description)
            # Raise an exception
            raise DestroySTAMPSessionError(reply.description)

        # Remove the STAMP Session from the STAMP Sessions dict
        self.storage.remove_stamp_session(ssid=ssid, tenantid=tenantid)

        # Mark the SSID as reusable
        self.storage.release_ssid(ssid=ssid, tenantid=tenantid)

        # Decrease sessions counter on the Sender and Reflector
        self.storage.decrease_sessions_count(stamp_session.sender.node_id, tenantid)
        self.storage.decrease_sessions_count(stamp_session.reflector.node_id, tenantid)

        logger.debug('STAMP Session destroyed successfully')

    def fetch_stamp_results(self, ssid, tenantid='1'):
        """
        Get the results fetched by the STAMP Sender for the STAMP Session
         identified by the SSID and store them internally to the controller.

        Parameters
        ----------
        ssid : int
            The 16-bit STAMP Session Identifier (SSID).

        Returns
        -------
        None
        """

        logger.debug('Fetching results for STAMP Session, ssid: %d', ssid)

        # Get STAMP Session; if it does not exist, return an error
        stamp_session = self.storage.get_stamp_session(
            ssid=ssid, tenantid=tenantid)
        if stamp_session is None:
            logger.error('Session %d does not exist', ssid)
            raise STAMPSessionNotFoundError(ssid)

        # Get results of the STAMP Session
        logger.debug('Fetching results from STAMP Sender')
        request = stamp_sender_pb2.GetStampSessionResultsRequest()
        request.ssid = ssid
        _, grpc_stub_sender = self.get_grpc_channel_sender_cached(node=stamp_session.sender)
        reply = (grpc_stub_sender.GetStampSessionResults(request))
        if reply.status != common_pb2.StatusCode.STATUS_CODE_SUCCESS:
            logger.error(
                'Cannot fetch STAMP Session results (SSID %d): %s',
                request.ssid, reply.description)
            # Raise an exception
            raise GetSTAMPResultsError(reply.description)

        logger.debug('Got %f results', len(reply.results))

        # Iterate on each received result
        for res in reply.results:
            # Extract the timestamps
            test_pkt_tx_timestamp = res.test_pkt_tx_timestamp
            reply_pkt_tx_timestamp = res.reply_pkt_tx_timestamp
            reply_pkt_rx_timestamp = res.reply_pkt_rx_timestamp
            test_pkt_rx_timestamp = res.test_pkt_rx_timestamp

            # Compute the delay of the direct path (Sender to Reflector)
            delay_direct_path = compute_packet_delay(
                tx_timestamp=test_pkt_tx_timestamp,
                rx_timestamp=test_pkt_rx_timestamp
            )

            # Compute the delay of the return path (Reflector to Sender)
            delay_return_path = compute_packet_delay(
                tx_timestamp=reply_pkt_tx_timestamp,
                rx_timestamp=reply_pkt_rx_timestamp
            )

            # Store the instant delays and update the mean delay of the direct
            # path using the Welford Online Algorithm
            self.storage.add_delay_and_update_average(ssid=ssid, tenantid=tenantid,
                new_delay=delay_direct_path, direction='direct_path')
            #stamp_session.stamp_session_direct_path_results.add_new_delay(
            #    new_delay=delay_direct_path)

            # Store the instant delays and update the mean delay of the return
            # path using the Welford Online Algorithm
            self.storage.add_delay_and_update_average(ssid=ssid, tenantid=tenantid,
                new_delay=delay_return_path, direction='return_path')
            #stamp_session.stamp_session_return_path_results.add_new_delay(
            #    new_delay=delay_return_path)

            logger.debug('\n*********')
            logger.debug('Delay measured for the direct path: %f',
                         delay_direct_path)
            logger.debug('Delay measured for the return path: %f',
                         delay_return_path)
            logger.debug('Mean delay for the direct path: %f', stamp_session
                         .stamp_session_direct_path_results.mean_delay)
            logger.debug('Mean delay for the return path: %f', stamp_session
                         .stamp_session_return_path_results.mean_delay)
            logger.debug('*********\n')

    def get_measurement_sessions(self, ssid=None, tenantid='1'):
        """
        Return the STAMP Sessions.

        Parameters
        ----------
        ssid : int, optional
            The 16-bit STAMP Session Identifier (SSID). If None, return the
            all the STAMP Sessions.

        Returns
        -------
        stamp_sessions : list
            The list of STAMP Sessions.
        """

        # If SSID is provided return the corresponding STAMP Session
        if ssid is not None:
            if self.storage.stamp_session_exists(ssid=ssid, tenantid=tenantid):
                # Fetch results from the STAMP Sender
                self.fetch_stamp_results(ssid=ssid, tenantid=tenantid)
                # Return the STAMP Session
                return self.storage.get_stamp_sessions(session_ids=[ssid],
                                                       tenantid=tenantid)
            else:
                # SSID not found, return an empty list
                return []

        # No SSID provided

        # Fetch all the results
        for _ssid in self.storage.get_stamp_sessions(tenantid=tenantid,
                                                     return_dict=True):
            self.fetch_stamp_results(ssid=_ssid, tenantid=tenantid)

        # Return all the STAMP Sessions
        return self.storage.get_stamp_sessions(tenantid=tenantid)

    def get_stamp_results_average(self, ssid, fetch_results_from_stamp=False, tenantid='1'):
        """
        Return the results (average delays only) stored in the controller.

        Parameters
        ----------
        ssid : int
            The 16-bit STAMP Session Identifier (SSID).
        fetch_results_from_stamp : bool, optional
            Whether to fetch the new results from the STAMP Sender. If
            False, only the results already stored in the controller inventory
            are returned (default: False).

        Returns
        -------
        direct_path_mean_delay : float
            The mean delay of the direct path (Sender -> Reflector).
        return_path_mean_delay : float
            The mean delay of the return path (Reflector -> Sender).

        Raises
        ------
        STAMPSessionNotFoundError
            If the STAMP Session does not exist.
        """

        logger.debug('Get results average for STAMP Session, ssid: %d', ssid)

        # Get the results
        direct_path_results, return_path_results = \
            self.get_stamp_results(self, ssid, fetch_results_from_stamp, tenantid)

        # Return the mean delay
        return (direct_path_results.mean_delay, return_path_results.mean_delay)

    def get_stamp_results(self, ssid, fetch_results_from_stamp=False,
                          tenantid='1'):
        """
        Return the results stored in the controller.

        Parameters
        ----------
        ssid : int
            The 16-bit STAMP Session Identifier (SSID).
        fetch_results_from_stamp : bool, optional
            Whether to fetch the new results from the STAMP Sender. If
            False, only the results already stored in the controller inventory
            are returned (default: False).

        Returns
        -------
        direct_path_results : controller.STAMPSessionResults
            The delay results of the direct path (Sender -> Reflector).
        return_path_results : controller.STAMPSessionResults
            The delay results of the return path (Reflector -> Sender).

        Raises
        ------
        STAMPSessionNotFoundError
            If the STAMP Session does not exist.
        """

        logger.debug('Get results for STAMP Session, ssid: %d', ssid)

        # Get STAMP Session; if it does not exist, return an error
        stamp_session = self.storage.get_stamp_session(
            ssid=ssid, tenantid=tenantid)
        if stamp_session is None:
            logger.error('Session %d does not exist', ssid)
            raise STAMPSessionNotFoundError(ssid)

        # Eventually, fetch new results from the STAMP Sender
        if fetch_results_from_stamp:
            self.fetch_stamp_results(ssid=ssid, tenantid=tenantid)

        # Return the mean delay
        return (stamp_session.stamp_session_direct_path_results,
                stamp_session.stamp_session_return_path_results)

    def print_stamp_results(self, ssid, fetch_results_from_stamp=False, tenantid='1'):
        """
        Print the results stored in the controller.

        Parameters
        ----------
        ssid : int
            The 16-bit STAMP Session Identifier (SSID).
        fetch_results_from_stamp : bool, optional
            Whether to fetch the new results from the STAMP Sender. If
            False, only the results already stored in the controller inventory
            are returned (default: False).

        Returns
        -------
        None.
        """

        logger.debug('Print results for STAMP Session, ssid: %d', ssid)

        # Get results from the controller inventory
        mean_delay_direct_path, mean_delay_return_path = \
            self.get_stamp_results_average(ssid, fetch_results_from_stamp, tenantid)

        # Print results
        print()
        print()
        print('*** Results for STAMP Session {ssid} ***'.format(ssid=ssid))
        print('Mean delay for the direct path: {delay}'
              .format(delay=mean_delay_direct_path))
        print('Mean delay for the return path: {delay}'
              .format(delay=mean_delay_return_path))
        print('*******************************************')
        print()


class STAMPControllerServicer(controller_pb2_grpc.STAMPControllerService):
    """
    Provides methods that allow a controller to control the STAMP Sessions
    through the gRPC protocol.
    """

    def __init__(self, controller):
        # Initialize super class STAMPControllerService
        super().__init__()
        # Reference to the Controller to be controlled through the
        # gRPC interface
        self.controller = controller

    def RegisterStampSender(self, request, context):
        """RPC used to register a new STAMP Sender."""

        logger.debug('RegisterStampSender RPC invoked. Request: %s', request)

        # Extract the node id from the request message
        node_id = request.node_id

        # Extract gRPC IP address from the request message
        grpc_ip = request.grpc_ip

        # Extract gRPC port from the request message
        grpc_port = request.grpc_port

        # Extract IP address from the request message
        ip = request.ip

        # Extract STAMP UDP port from the request message
        # This parameter is optional, therefore we set it to None if it is
        # not provided
        udp_port = None
        if request.udp_port:
            udp_port = request.udp_port

        # Extract the intrfaces from the request message
        # This parameter is optional, therefore we set it to None if it is
        # not provided
        interfaces = None
        if request.interfaces:
            interfaces = list(request.interfaces)

        # Extract STAMP Source IPv6 address from the request message
        # This parameter is optional, therefore we set it to None if it is
        # not provided
        stamp_source_ipv6_address = None
        if request.stamp_source_ipv6_address:
            stamp_source_ipv6_address = request.stamp_source_ipv6_address

        # Extract "initialize" parameter. If "initialize" is set, we need to
        # initialize the node after its registration.
        initialize = request.initialize

        # Extract Tenant ID
        tenantid = request.tenantid
        if tenantid == '':
            tenantid = '1'

        # Try to register the STAMP Session Sender
        try:
            self.controller.add_stamp_sender(
                node_id, grpc_ip, grpc_port, ip, udp_port, interfaces,
                stamp_source_ipv6_address, initialize, tenantid
            )
        except NodeIdAlreadyExistsError:
            # The node is already registered, return an error
            logging.error('Cannot complete the requested operation: '
                          'Sender node has been already registered')
            return controller_pb2.RegisterStampSenderReply(
                status=common_pb2.StatusCode.STATUS_CODE_ALREADY_REGISTERED,
                description='Sender node has been already registered')

        # Return with success status code
        logger.debug('RegisterStampSender RPC completed')
        return controller_pb2.RegisterStampSenderReply(
            status=common_pb2.StatusCode.STATUS_CODE_SUCCESS)

    def RegisterStampReflector(self, request, context):
        """RPC used to register a new STAMP Reflector."""

        logger.debug(
            'RegisterStampReflector RPC invoked. Request: %s', request)

        # Extract the node id from the request message
        node_id = request.node_id

        # Extract gRPC IP address from the request message
        grpc_ip = request.grpc_ip

        # Extract gRPC port from the request message
        grpc_port = request.grpc_port

        # Extract IP address from the request message
        ip = request.ip

        # Extract STAMP UDP port from the request message
        udp_port = request.udp_port

        # Extract the intrfaces from the request message
        # This parameter is optional, therefore we set it to None if it is
        # not provided
        interfaces = None
        if request.interfaces:
            interfaces = list(request.interfaces)

        # Extract STAMP Source IPv6 address from the request message
        # This parameter is optional, therefore we set it to None if it is
        # not provided
        stamp_source_ipv6_address = None
        if request.stamp_source_ipv6_address:
            stamp_source_ipv6_address = request.stamp_source_ipv6_address

        # Extract "initialize" parameter. If "initialize" is set, we need to
        # initialize the node after its registration.
        initialize = request.initialize

        # Extract Tenant ID
        tenantid = request.tenantid
        if tenantid == '':
            tenantid = '1'

        # Try to register the STAMP Session Reflector
        try:
            self.controller.add_stamp_reflector(
                node_id, grpc_ip, grpc_port, ip, udp_port, interfaces,
                stamp_source_ipv6_address, initialize, tenantid
            )
        except NodeIdAlreadyExistsError:
            # The node is already registered, return an error
            logging.error('Cannot complete the requested operation: '
                          'Reflector node has been already registered')
            return controller_pb2.RegisterStampReflectorReply(
                status=common_pb2.StatusCode.STATUS_CODE_ALREADY_REGISTERED,
                description='Reflector node has been already registered')

        # Return with success status code
        logger.debug('RegisterStampReflector RPC completed')
        return controller_pb2.RegisterStampReflectorReply(
            status=common_pb2.StatusCode.STATUS_CODE_SUCCESS)

    def UnregisterStampNode(self, request, context):
        """RPC used to unregister a STAMP node."""

        logger.debug('UnregisterStampNode RPC invoked. Request: %s', request)

        # Extract Tenant ID
        tenantid = request.tenantid
        if tenantid == '':
            tenantid = '1'

        # Try to unregister the STAMP node
        try:
            self.controller.unregister_stamp_node(node_id=request.node_id,
                                                  tenantid=tenantid)
        except NodeIdNotFoundError:
            # No STAMP node corresponding to the node ID, return an error
            logging.error('Cannot complete the requested operation: '
                          'No STAMP node corresponding to the node ID')
            return controller_pb2.InitStampNodeReply(
                status=common_pb2.StatusCode.STATUS_CODE_NODE_NOT_FOUND,
                description='No STAMP node corresponding to the node ID')
        except STAMPSessionsExistError:
            # The provided UDP port is not valid, return an error
            logging.error('Cannot complete the requested operation: '
                          'STAMP Sessions exist on the node. Destroy all '
                          'sessions before calling unregister.')
            return controller_pb2.InitStampNodeReply(
                status=common_pb2.StatusCode.STATUS_CODE_SESSION_EXISTS,
                description='STAMP Sessions exist on the node. Destroy all '
                            'sessions before calling unregister.')

        # Return with success status code
        logger.debug('InitStampNode RPC completed')
        return controller_pb2.InitStampNodeReply(
            status=common_pb2.StatusCode.STATUS_CODE_SUCCESS)

    def InitStampNode(self, request, context):
        """RPC used to initialize the STAMP nodes."""

        logger.debug('InitStampNode RPC invoked. Request: %s', request)

        # Extract Tenant ID
        tenantid = request.tenantid
        if tenantid == '':
            tenantid = '1'

        # Try to initialize the STAMP node
        try:
            self.controller.init_stamp_node(node_id=request.node_id,
                                            tenantid=tenantid)
        except NodeIdNotFoundError:
            # No STAMP node corresponding to the node ID, return an error
            logging.error('Cannot complete the requested operation: '
                          'No STAMP node corresponding to the node ID')
            return controller_pb2.InitStampNodeReply(
                status=common_pb2.StatusCode.STATUS_CODE_NODE_NOT_FOUND,
                description='No STAMP node corresponding to the node ID')
        except InvalidStampNodeError:
            # The provided UDP port is not valid, return an error
            logging.error('Cannot complete the requested operation: '
                          'Invalid STAMP node')
            return controller_pb2.InitStampNodeReply(
                status=common_pb2.StatusCode.STATUS_CODE_INVALID_ARGUMENT,
                description='Invalid STAMP node')

        # Return with success status code
        logger.debug('InitStampNode RPC completed')
        return controller_pb2.InitStampNodeReply(
            status=common_pb2.StatusCode.STATUS_CODE_SUCCESS)

    def ResetStampNode(self, request, context):
        """RPC used to reset the STAMP nodes."""

        logger.debug('ResetStampNode RPC invoked. Request: %s', request)
        logger.info('Attempting to reset STAMP node')

        # Extract Tenant ID
        tenantid = request.tenantid
        if tenantid == '':
            tenantid = '1'

        # Reset the STAMP node
        try:
            self.controller.reset_stamp_node(node_id=request.node_id,
                                             tenantid=tenantid)
        except NodeIdNotFoundError:
            # No STAMP node corresponding to the node ID, return an error
            logging.error('Cannot complete the requested operation: '
                          'No STAMP node corresponding to the node ID')
            return controller_pb2.InitStampNodeReply(
                status=common_pb2.StatusCode.STATUS_CODE_NODE_NOT_FOUND,
                description='No STAMP node corresponding to the node ID')
        except InvalidStampNodeError:
            # The provided UDP port is not valid, return an error
            logging.error('Cannot complete the requested operation: '
                          'Invalid STAMP node')
            return controller_pb2.InitStampNodeReply(
                status=common_pb2.StatusCode.STATUS_CODE_INVALID_ARGUMENT,
                description='Invalid STAMP node')

        # Return with success status code
        logger.debug('ResetStampNode RPC completed')
        return controller_pb2.ResetStampNodeReply(
            status=common_pb2.StatusCode.STATUS_CODE_SUCCESS)

    def CreateStampSession(self, request, context):
        """RPC used to create a new STAMP Session."""

        logger.debug('CreateStampSession RPC invoked. Request: %s', request)

        # Extract parameters from the gRPC request
        description = None
        if request.description:
            description = request.description

        sender_id = request.sender_id

        reflector_id = None
        if request.reflector_id:
            reflector_id = request.reflector_id

        direct_sidlist = None
        if request.direct_sidlist:
            direct_sidlist = list(request.direct_sidlist.segments)

        return_sidlist = None
        if request.return_sidlist:
            return_sidlist = list(request.return_sidlist.segments)

        interval = 10  # default interval is 10 seconds
        if request.interval:
            interval = request.interval

        duration = 0
        if request.duration:
            duration = request.duration

        auth_mode = None
        if request.stamp_params.auth_mode:
            auth_mode = request.stamp_params.auth_mode

        key_chain = None
        if request.stamp_params.key_chain:
            key_chain = request.stamp_params.key_chain

        timestamp_format = None
        if request.stamp_params.timestamp_format:
            timestamp_format = request.stamp_params.timestamp_format

        packet_loss_type = None
        if request.stamp_params.packet_loss_type:
            packet_loss_type = request.stamp_params.packet_loss_type

        delay_measurement_mode = None
        if request.stamp_params.delay_measurement_mode:
            delay_measurement_mode = \
                request.stamp_params.delay_measurement_mode

        session_reflector_mode = None
        if request.stamp_params.session_reflector_mode:
            session_reflector_mode = \
                request.stamp_params.session_reflector_mode

        sender_source_ip = None
        if request.sender_source_ipv6_address:
            sender_source_ip = request.sender_source_ipv6_address

        reflector_source_ip = None
        if request.reflector_source_ipv6_address:
            reflector_source_ip = request.reflector_source_ipv6_address

        # Extract Tenant ID
        tenantid = request.tenantid
        if tenantid == '':
            tenantid = '1'

        # Try to create a STAMP Session
        try:
            ssid = self.controller.create_stamp_session(
                sender_id=sender_id, reflector_id=reflector_id,
                sidlist=direct_sidlist, return_sidlist=return_sidlist,
                interval=interval, auth_mode=auth_mode, key_chain=key_chain,
                timestamp_format=timestamp_format,
                packet_loss_type=packet_loss_type,
                delay_measurement_mode=delay_measurement_mode,
                session_reflector_mode=session_reflector_mode,
                store_individual_delays=True,
                sender_source_ip=sender_source_ip,
                reflector_source_ip=reflector_source_ip,
                description=description, duration=duration,
                tenantid=tenantid
            )
        except CreateSTAMPSessionError as err:
            # Failed to create a STAMP Session, return an error
            logging.error('Cannot complete the requested operation: '
                          'Cannot create STAMP Session: %s', err.msg)
            # Return an error
            return controller_pb2.CreateStampSessionReply(
                status=common_pb2.StatusCode.STATUS_CODE_INTERNAL_ERROR,
                description='Cannot create STAMP Session: {err}'
                            .format(err=err.msg))
        except NodeIdNotFoundError:
            # No STAMP node corresponding to the node ID, return an error
            logging.error('Cannot complete the requested operation: '
                          'No STAMP node corresponding to the node ID')
            return controller_pb2.CreateStampSessionReply(
                status=common_pb2.StatusCode.STATUS_CODE_NODE_NOT_FOUND,
                description='No STAMP node corresponding to the node ID')
        except NotAStampSenderError:
            # The node specified as STAMP sender is not a sender,
            # return an error
            logging.error('Cannot complete the requested operation: '
                          'Node is not a STAMP Sender: %s', sender_id)
            return controller_pb2.CreateStampSessionReply(
                status=common_pb2.StatusCode.STATUS_CODE_INVALID_ARGUMENT,
                description='Node is not a STAMP Sender: {sender_id}'
                            .format(sender_id=sender_id))
        except NodeNotInitializedError:
            # The STAMP node is not initialized, return an error
            logging.error('Cannot complete the requested operation: '
                          'STAMP Node is not initialized')
            return controller_pb2.CreateStampSessionReply(
                status=common_pb2.StatusCode.STATUS_CODE_NOT_INITIALIZED,
                description='STAMP node is not initialized')
        except NotAStampReflectorError:
            # The node specified as STAMP reflector is not a reflector,
            # return an error
            logging.error('Cannot complete the requested operation: '
                          'Node is not a STAMP Reflector: %s', reflector_id)
            return controller_pb2.CreateStampSessionReply(
                status=common_pb2.StatusCode.STATUS_CODE_INVALID_ARGUMENT,
                description='Node is not a STAMP Reflector: {reflector_id}')
        except NotImplementedError as err:
            # Failed to create a STAMP Session, return an error
            logging.error('Cannot complete the requested operation: '
                          'Cannot create STAMP Session: %s', str(err))
            # Return an error
            return controller_pb2.CreateStampSessionReply(
                status=common_pb2.StatusCode.STATUS_CODE_INTERNAL_ERROR,
                description='Cannot create STAMP Session: {err}'
                            .format(err=str(err)))

        # Return with success status code
        logger.debug('CreateStampSession RPC completed')
        return controller_pb2.CreateStampSessionReply(
            status=common_pb2.StatusCode.STATUS_CODE_SUCCESS, ssid=ssid)

    def StartStampSession(self, request, context):
        """RPC used to start a STAMP Session."""

        logger.debug('StartStampSession RPC invoked. Request: %s', request)

        # Extract Tenant ID
        tenantid = request.tenantid
        if tenantid == '':
            tenantid = '1'

        # Try to start the STAMP Session
        try:
            self.controller.start_stamp_session(ssid=request.ssid,
                                                tenantid=tenantid)
        except StartSTAMPSessionError as err:
            # Failed to start the STAMP Session, return an error
            logging.error('Cannot complete the requested operation: '
                          'Cannot start the STAMP Session: %s', err.msg)
            # Return an error
            return controller_pb2.StartStampSessionReply(
                status=common_pb2.StatusCode.STATUS_CODE_INTERNAL_ERROR,
                description='Cannot start the STAMP Session: {err}'
                            .format(err=err.msg))
        except STAMPSessionNotFoundError:
            # STAMP Session not found, return an error
            logging.error('Cannot complete the requested operation: '
                          'STAMP Session not found, ssid %s', request.ssid)
            # Return an error
            return controller_pb2.StartStampSessionReply(
                status=common_pb2.StatusCode.STATUS_CODE_INTERNAL_ERROR,
                description='STAMP Session not found, ssid {ssid}'
                            .format(ssid=request.ssid))

        # Return with success status code
        logger.debug('StartStampSessionReply RPC completed')
        return controller_pb2.StartStampSessionReply(
            status=common_pb2.StatusCode.STATUS_CODE_SUCCESS)

    def StopStampSession(self, request, context):
        """RPC used to stop a running STAMP Session."""

        logger.debug('StopStampSession RPC invoked. Request: %s', request)

        # Extract Tenant ID
        tenantid = request.tenantid
        if tenantid == '':
            tenantid = '1'

        # Try to stop the STAMP Session
        try:
            self.controller.stop_stamp_session(ssid=request.ssid,
                                               tenantid=tenantid)
        except StopSTAMPSessionError as err:
            # Failed to stop the STAMP Session, return an error
            logging.error('Cannot complete the requested operation: '
                          'Cannot stop the STAMP Session: %s', err.msg)
            # Return an error
            return controller_pb2.StopStampSessionReply(
                status=common_pb2.StatusCode.STATUS_CODE_INTERNAL_ERROR,
                description='Cannot stop the STAMP Session: {err}'
                            .format(err=err.msg))
        except STAMPSessionNotFoundError:
            # STAMP Session not found, return an error
            logging.error('Cannot complete the requested operation: '
                          'STAMP Session not found, ssid %s', request.ssid)
            # Return an error
            return controller_pb2.StopStampSessionReply(
                status=common_pb2.StatusCode.STATUS_CODE_INTERNAL_ERROR,
                description='STAMP Session not found, ssid {ssid}'
                            .format(ssid=request.ssid))

        # Return with success status code
        logger.debug('StopStampSessionReply RPC completed')
        return controller_pb2.StopStampSessionReply(
            status=common_pb2.StatusCode.STATUS_CODE_SUCCESS)

    def DestroyStampSession(self, request, context):
        """RPC used to destroy an existing STAMP Session."""

        logger.debug('DestroyStampSession RPC invoked. Request: %s', request)

        # Extract Tenant ID
        tenantid = request.tenantid
        if tenantid == '':
            tenantid = '1'

        # Try to destroy the STAMP Session
        try:
            self.controller.destroy_stamp_session(ssid=request.ssid,
                                                  tenantid=tenantid)
        except DestroySTAMPSessionError as err:
            # Failed to destroy the STAMP Session, return an error
            logging.error('Cannot complete the requested operation: '
                          'Cannot destroy the STAMP Session: %s', err.msg)
            # Return an error
            return controller_pb2.StopStampSessionReply(
                status=common_pb2.StatusCode.STATUS_CODE_INTERNAL_ERROR,
                description='Cannot destroy the STAMP Session: {err}'
                            .format(err=err.msg))
        except STAMPSessionNotFoundError:
            # STAMP Session not found, return an error
            logging.error('Cannot complete the requested operation: '
                          'STAMP Session not found, ssid %s', request.ssid)
            # Return an error
            return controller_pb2.StopStampSessionReply(
                status=common_pb2.StatusCode.STATUS_CODE_INTERNAL_ERROR,
                description='STAMP Session not found, ssid {ssid}'
                            .format(ssid=request.ssid))

        # Return with success status code
        logger.debug('DestroyStampSession RPC completed')
        return controller_pb2.DestroyStampSessionReply(
            status=common_pb2.StatusCode.STATUS_CODE_SUCCESS)

    def GetStampResults(self, request, context):
        """RPC used to collect the results of STAMP Session."""

        logger.debug('GetStampResults RPC invoked. Request: %s', request)

        # Extract Tenant ID
        tenantid = request.tenantid
        if tenantid == '':
            tenantid = '1'

        # Try to collect the results of the STAMP Session
        try:
            direct_path_results, return_path_results = \
                self.controller.get_stamp_results(
                    ssid=request.ssid,
                    fetch_results_from_stamp=True,
                    tenantid=tenantid)
        except STAMPSessionNotFoundError:
            # The STAMP Session does not exist
            logging.error('SSID %d not found', request.ssid)
            return stamp_sender_pb2.StampResults(
                status=common_pb2.StatusCode.STATUS_CODE_SESSION_NOT_FOUND,
                description='SSID {ssid} not found'.format(ssid=request.ssid))

        # Retrieve STAMP Session
        try:
            stamp_session = \
                self.controller.get_measurement_sessions(
                    ssid=request.ssid, tenantid=tenantid)[0]
        except STAMPSessionNotFoundError:
            # The STAMP Session does not exist
            logging.error('SSID %d not found', request.ssid)
            return stamp_sender_pb2.StampResults(
                status=common_pb2.StatusCode.STATUS_CODE_SESSION_NOT_FOUND,
                description='SSID {ssid} not found'.format(ssid=request.ssid))

        # Prepare the gRPC reply
        reply = controller_pb2.GetStampResultsReply()

        # Populate the gRPC reply with the test results
        res = reply.results.add()
        res.ssid = request.ssid
        res.direct_sidlist.segments.extend(stamp_session.sidlist)
        res.return_sidlist.segments.extend(stamp_session.return_sidlist)
        res.measurement_type = \
            controller_pb2.MeasurementType.MEASUREMENT_TYPE_DELAY
        res.measurement_direction = \
            controller_pb2.MeasurementDirection.MEASUREMENT_DIRECTION_BOTH
        res.direct_path_average_delay = direct_path_results.mean_delay
        res.return_path_average_delay = return_path_results.mean_delay
        for delay in direct_path_results.delays:
            direct_path_res = res.direct_path_results.add()
            direct_path_res.id = delay['id']
            direct_path_res.value = delay['value']
            direct_path_res.timestamp = delay['timestamp']
        for delay in return_path_results.delays:
            return_path_res = res.return_path_results.add()
            return_path_res.id = delay['id']
            return_path_res.value = delay['value']
            return_path_res.timestamp = delay['timestamp']

        # Set status code and return
        logger.debug('GetStampResults RPC completed')
        reply.status = common_pb2.StatusCode.STATUS_CODE_SUCCESS
        return reply

    def GetStampSessions(self, request, context):
        """RPC used to collect the STAMP measurement sessions."""

        logger.debug('GetStampSessions RPC invoked. Request: %s', request)

        # Extract SSID from the gRPC request; SSID is optional
        # If not set, we return all the STAMP Sessions
        ssid = None
        if request.ssid:
            ssid = request.ssid

        # Extract Tenant ID
        tenantid = request.tenantid
        if tenantid == '':
            tenantid = '1'

        # Try to collect the results of the STAMP Session
        stamp_sessions = self.controller.get_measurement_sessions(
            ssid=ssid, tenantid=tenantid)

        # Prepare the gRPC reply
        reply = controller_pb2.GetStampSessionsReply()

        # Populate the gRPC reply with the test results
        for stamp_session in stamp_sessions:
            sess = reply.stamp_sessions.add()
            sess.ssid = stamp_session.ssid
            sess.description = stamp_session.description
            if stamp_session.is_running:
                sess.status = controller_pb2.STAMP_SESSION_STATUS_RUNNING
            else:
                sess.status = controller_pb2.STAMP_SESSION_STATUS_STOPPED
            sess.sender_id = stamp_session.sender.node_id
            sess.sender_name = stamp_session.sender.node_name
            if stamp_session.sender.stamp_source_ipv6_address is not None:
                sess.sender_source_ip = \
                    stamp_session.sender.stamp_source_ipv6_address
            sess.reflector_id = stamp_session.reflector.node_id
            sess.reflector_name = stamp_session.reflector.node_name
            if stamp_session.reflector.stamp_source_ipv6_address is not None:
                sess.reflector_source_ip = \
                    stamp_session.reflector.stamp_source_ipv6_address
            sess.interval = stamp_session.interval
            sess.duration = stamp_session.duration
            sess.stamp_params.auth_mode = stamp_session.auth_mode
            sess.stamp_params.key_chain = stamp_session.sender_key_chain
            sess.stamp_params.timestamp_format = \
                stamp_session.sender_timestamp_format
            sess.stamp_params.packet_loss_type = stamp_session.packet_loss_type
            sess.stamp_params.delay_measurement_mode = \
                stamp_session.delay_measurement_mode
            sess.stamp_params.session_reflector_mode = \
                stamp_session.session_reflector_mode
            sess.direct_sidlist.segments.extend(stamp_session.sidlist)
            sess.return_sidlist.segments.extend(stamp_session.return_sidlist)
            sess.average_delay_direct_path = \
                stamp_session.stamp_session_direct_path_results.mean_delay
            sess.average_delay_return_path = \
                stamp_session.stamp_session_return_path_results.mean_delay

        # Set status code and return
        logger.debug('GetStampSessions RPC completed')
        reply.status = common_pb2.StatusCode.STATUS_CODE_SUCCESS
        return reply


def run_grpc_server(grpc_ip: str = None, grpc_port: int = DEFAULT_GRPC_PORT,
                    secure_mode=False, server=None, storage=None,
                    mongodb_client=None):
    """
    Run a gRPC server that will accept RPCs on the provided IP address and
     port and block until the server is terminated.

    Parameters
    ----------
    grpc_ip : str, optional
        IP address on which the gRPC server will accept connections. None
         means "any" (default is None)
    grpc_port : int, optional
        Port on which the gRPC server will accept connections
         (default is 12345).
    secure_mode : bool, optional
        Whether to enable or not gRPC secure mode (default is False).
    server : optional
        An existing gRPC server. If None, a new gRPC server is created.

    Returns
    -------
    The STAMP controller if an existing server has been provided, otherwise
    block indefinitely and never return.
    """

    # Create a Controller object
    controller = Controller(storage=storage, mongodb_client=mongodb_client)

    # If a reference to an existing gRPC server has been passed as argument,
    # attach the gRPC interface to the existing server
    if server is not None:
        controller_pb2_grpc.add_STAMPControllerServiceServicer_to_server(
            STAMPControllerServicer(controller), server)
        return controller

    # Create the gRPC server
    logger.debug('Creating the gRPC server')
    server = grpc.server(futures.ThreadPoolExecutor(max_workers=10))
    controller_pb2_grpc.add_STAMPControllerServiceServicer_to_server(
        STAMPControllerServicer(controller), server)

    # Add secure or insecure port, depending on the "secure_mode" chosen
    if secure_mode:
        logging.fatal('Secure mode not yet implemented')
        exit(1)
    else:
        # If gRPC IP address is not provided, listen on any IP address
        if grpc_ip is None:
            # Listen on any IPv4 address
            server.add_insecure_port('0.0.0.0:{port}'.format(port=grpc_port))
            # Listen on any IPv6 address
            server.add_insecure_port('[::]:{port}'.format(port=grpc_port))
        else:
            server.add_insecure_port('{address}:{port}'.format(
                address=grpc_ip, port=grpc_port))

    # Start the server and block until it is terminated
    logger.info('Listening gRPC, port %d', grpc_port)
    server.start()
    server.wait_for_termination()


def parse_arguments():
    """
    This function parses the command-line arguments.

    Returns
    -------
    None.
    """

    parser = argparse.ArgumentParser(
        description='SDN Controller implementation.')
    parser.add_argument('--grpc-ip', dest='grpc_ip', type=str,
                        help='ip address on which the gRPC server will accept '
                             'RPCs. None means "any" (default: None)')
    parser.add_argument('--grpc-port', dest='grpc_port', type=int,
                        default=DEFAULT_GRPC_PORT,
                        help='port on which the gRPC server will accept RPCs '
                             '(default: 12345)')
    parser.add_argument('-d', '--debug', dest='debug', action='store_true',
                        default=False, help='Debug mode (default: False')
    args = parser.parse_args()

    return args


if __name__ == '__main__':

    # Parse and extract command-line arguments
    logger.debug('Parsing arguments')
    args = parse_arguments()
    grpc_ip = args.grpc_ip
    grpc_port = args.grpc_port
    debug = args.debug

    # Configure logging
    if debug:
        logger.setLevel(level=logging.DEBUG)
        logger.info('Logging level: DEBUG')
    else:
        logger.setLevel(level=logging.INFO)
        logger.info('Logging level: INFO')

    # Run the gRPC server and block forever
    logger.debug('Starting gRPC server')
    run_grpc_server(grpc_ip, grpc_port)<|MERGE_RESOLUTION|>--- conflicted
+++ resolved
@@ -27,11 +27,7 @@
 Implementation of a SDN Controller capable of controlling STAMP Sessions.
 """
 
-<<<<<<< HEAD
 from srv6_delay_measurement.libs.libstamp import (
-=======
-from libs.libstamp import (
->>>>>>> a20011f9
     AuthenticationMode,
     DelayMeasurementMode,
     PacketLossType,
@@ -44,24 +40,14 @@
 from pkg_resources import resource_filename
 sys.path.append(resource_filename(__name__, 'commons/protos/srv6pm/gen_py/'))
 
-<<<<<<< HEAD
 from srv6_delay_measurement.utils import get_address_family
 from srv6_delay_measurement.utils import grpc_to_py_resolve_defaults, py_to_grpc
 from srv6_delay_measurement.controller_utils import STAMPNode, STAMPSession, compute_packet_delay
-=======
-from utils import get_address_family
-from utils import grpc_to_py_resolve_defaults, py_to_grpc
-from controller_utils import STAMPNode, STAMPSession, compute_packet_delay
->>>>>>> a20011f9
 import stamp_sender_pb2_grpc
 import stamp_sender_pb2
 import stamp_reflector_pb2_grpc
 import stamp_reflector_pb2
-<<<<<<< HEAD
 from srv6_delay_measurement.exceptions import (
-=======
-from exceptions import (
->>>>>>> a20011f9
     CreateSTAMPSessionError,
     DestroySTAMPSessionError,
     GetSTAMPResultsError,
