--- conflicted
+++ resolved
@@ -63,11 +63,7 @@
 from scapy.layers.inet6 import L3RawSocket6
 from scapy.sendrecv import AsyncSniffer
 
-<<<<<<< HEAD
 from srv6_delay_measurement.utils import (
-=======
-from utils import (
->>>>>>> a20011f9
     MAX_SSID,
     MIN_SSID,
     NEXT_HEADER_IPV6_FIELD,
@@ -82,13 +78,8 @@
     py_to_grpc
 )
 
-<<<<<<< HEAD
 from srv6_delay_measurement.libs import libstamp
 from srv6_delay_measurement.libs.libstamp import (
-=======
-from libs import libstamp
-from libs.libstamp import (
->>>>>>> a20011f9
     AuthenticationMode,
     TimestampFormat,
     SessionReflectorMode
