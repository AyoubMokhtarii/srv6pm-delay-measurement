--- conflicted
+++ resolved
@@ -38,11 +38,7 @@
 import logging
 
 import common_pb2
-<<<<<<< HEAD
 from srv6_delay_measurement.libs.libstamp import (
-=======
-from libs.libstamp import (
->>>>>>> a20011f9
     AuthenticationMode,
     DelayMeasurementMode,
     PacketLossType,
